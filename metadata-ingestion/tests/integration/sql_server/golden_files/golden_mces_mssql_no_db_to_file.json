--- conflicted
+++ resolved
@@ -112,19 +112,11 @@
     "aspect": {
         "json": {
             "customProperties": {
-<<<<<<< HEAD
                 "job_id": "2f3eeed8-e702-4c33-a691-b706504416b6",
                 "job_name": "Weekly Demo Data Backup",
                 "description": "No description available.",
                 "date_created": "2024-08-07 08:27:57.757000",
                 "date_modified": "2024-08-07 08:27:57.930000",
-=======
-                "job_id": "c6fb6778-14f1-4516-bb41-e5eaa97a687b",
-                "job_name": "Weekly Demo Data Backup",
-                "description": "No description available.",
-                "date_created": "2024-07-27 23:58:29.780000",
-                "date_modified": "2024-07-27 23:58:29.943000",
->>>>>>> c661a878
                 "step_id": "1",
                 "step_name": "Set database to read only",
                 "subsystem": "TSQL",
@@ -1967,13 +1959,8 @@
                 "code": "CREATE PROCEDURE [Foo].[Proc.With.SpecialChar] @ID INT\nAS\n    SELECT @ID AS ThatDB;\n",
                 "input parameters": "['@ID']",
                 "parameter @ID": "{'type': 'int'}",
-<<<<<<< HEAD
                 "date_created": "2024-08-07 08:27:57.677000",
                 "date_modified": "2024-08-07 08:27:57.677000"
-=======
-                "date_created": "2024-07-27 23:58:29.703000",
-                "date_modified": "2024-07-27 23:58:29.703000"
->>>>>>> c661a878
             },
             "externalUrl": "",
             "name": "demodata.Foo.Proc.With.SpecialChar",
@@ -3533,7 +3520,6 @@
     }
 },
 {
-<<<<<<< HEAD
     "entityType": "container",
     "entityUrn": "urn:li:container:0d03f5258d9fdd4d305ca6a6d61d3f32",
     "changeType": "UPSERT",
@@ -3541,84 +3527,6 @@
     "aspect": {
         "json": {
             "removed": false
-=======
-    "proposedSnapshot": {
-        "com.linkedin.pegasus2avro.metadata.snapshot.DatasetSnapshot": {
-            "urn": "urn:li:dataset:(urn:li:dataPlatform:mssql,NewData.dbo.ProductsNew,PROD)",
-            "aspects": [
-                {
-                    "com.linkedin.pegasus2avro.common.Status": {
-                        "removed": false
-                    }
-                },
-                {
-                    "com.linkedin.pegasus2avro.dataset.DatasetProperties": {
-                        "customProperties": {},
-                        "name": "ProductsNew",
-                        "tags": []
-                    }
-                },
-                {
-                    "com.linkedin.pegasus2avro.schema.SchemaMetadata": {
-                        "schemaName": "NewData.dbo.ProductsNew",
-                        "platform": "urn:li:dataPlatform:mssql",
-                        "version": 0,
-                        "created": {
-                            "time": 0,
-                            "actor": "urn:li:corpuser:unknown"
-                        },
-                        "lastModified": {
-                            "time": 0,
-                            "actor": "urn:li:corpuser:unknown"
-                        },
-                        "hash": "",
-                        "platformSchema": {
-                            "com.linkedin.pegasus2avro.schema.MySqlDDL": {
-                                "tableSchema": ""
-                            }
-                        },
-                        "fields": [
-                            {
-                                "fieldPath": "ID",
-                                "nullable": true,
-                                "type": {
-                                    "type": {
-                                        "com.linkedin.pegasus2avro.schema.NumberType": {}
-                                    }
-                                },
-                                "nativeDataType": "INTEGER",
-                                "recursive": false,
-                                "isPartOfKey": false
-                            },
-                            {
-                                "fieldPath": "ProductName",
-                                "nullable": true,
-                                "type": {
-                                    "type": {
-                                        "com.linkedin.pegasus2avro.schema.StringType": {}
-                                    }
-                                },
-                                "nativeDataType": "NVARCHAR(max) COLLATE SQL_Latin1_General_CP1_CI_AS",
-                                "recursive": false,
-                                "isPartOfKey": false
-                            },
-                            {
-                                "fieldPath": "Price",
-                                "nullable": true,
-                                "type": {
-                                    "type": {
-                                        "com.linkedin.pegasus2avro.schema.NumberType": {}
-                                    }
-                                },
-                                "nativeDataType": "MONEY",
-                                "recursive": false,
-                                "isPartOfKey": false
-                            }
-                        ]
-                    }
-                }
-            ]
->>>>>>> c661a878
         }
     },
     "systemMetadata": {
@@ -3970,46 +3878,14 @@
                         },
                         "fields": [
                             {
-<<<<<<< HEAD
                                 "fieldPath": "id",
-=======
-                                "fieldPath": "ID",
-                                "nullable": true,
-                                "type": {
-                                    "type": {
-                                        "com.linkedin.pegasus2avro.schema.NumberType": {}
-                                    }
-                                },
-                                "nativeDataType": "INTEGER",
-                                "recursive": false,
-                                "isPartOfKey": false
-                            },
-                            {
-                                "fieldPath": "ItemName",
->>>>>>> c661a878
                                 "nullable": true,
                                 "type": {
                                     "type": {
                                         "com.linkedin.pegasus2avro.schema.StringType": {}
                                     }
                                 },
-<<<<<<< HEAD
                                 "nativeDataType": "VARCHAR(collation='SQL_Latin1_General_CP1_CI_AS')",
-=======
-                                "nativeDataType": "NVARCHAR(max) COLLATE SQL_Latin1_General_CP1_CI_AS",
-                                "recursive": false,
-                                "isPartOfKey": false
-                            },
-                            {
-                                "fieldPath": "Price",
-                                "nullable": true,
-                                "type": {
-                                    "type": {
-                                        "com.linkedin.pegasus2avro.schema.NumberType": {}
-                                    }
-                                },
-                                "nativeDataType": "SMALLMONEY",
->>>>>>> c661a878
                                 "recursive": false,
                                 "isPartOfKey": false
                             }
@@ -4131,21 +4007,6 @@
                                 },
                                 "nativeDataType": "INTEGER",
                                 "recursive": false,
-<<<<<<< HEAD
-=======
-                                "isPartOfKey": true
-                            },
-                            {
-                                "fieldPath": "LastName",
-                                "nullable": false,
-                                "type": {
-                                    "type": {
-                                        "com.linkedin.pegasus2avro.schema.StringType": {}
-                                    }
-                                },
-                                "nativeDataType": "VARCHAR(255) COLLATE SQL_Latin1_General_CP1_CI_AS",
-                                "recursive": false,
->>>>>>> c661a878
                                 "isPartOfKey": false
                             },
                             {
@@ -4156,23 +4017,7 @@
                                         "com.linkedin.pegasus2avro.schema.StringType": {}
                                     }
                                 },
-<<<<<<< HEAD
                                 "nativeDataType": "VARCHAR(collation='SQL_Latin1_General_CP1_CI_AS')",
-=======
-                                "nativeDataType": "VARCHAR(255) COLLATE SQL_Latin1_General_CP1_CI_AS",
-                                "recursive": false,
-                                "isPartOfKey": false
-                            },
-                            {
-                                "fieldPath": "Age",
-                                "nullable": true,
-                                "type": {
-                                    "type": {
-                                        "com.linkedin.pegasus2avro.schema.NumberType": {}
-                                    }
-                                },
-                                "nativeDataType": "INTEGER",
->>>>>>> c661a878
                                 "recursive": false,
                                 "isPartOfKey": false
                             }
@@ -4821,7 +4666,6 @@
         "runId": "mssql-test",
         "lastRunId": "no-run-id-provided"
     }
-<<<<<<< HEAD
 },
 {
     "entityType": "container",
@@ -6961,7 +6805,5 @@
         "runId": "mssql-test",
         "lastRunId": "no-run-id-provided"
     }
-=======
->>>>>>> c661a878
 }
 ]