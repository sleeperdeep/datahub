[
{
    "entityType": "container",
    "entityUrn": "urn:li:container:b275b7c099ce32f3faf1817cb054b100",
    "changeType": "UPSERT",
    "aspectName": "containerProperties",
    "aspect": {
        "json": {
            "customProperties": {
                "platform": "mssql",
                "env": "PROD",
                "database": "DemoData"
            },
            "name": "DemoData"
        }
    },
    "systemMetadata": {
        "lastObserved": 1615443388097,
        "runId": "mssql-test",
        "lastRunId": "no-run-id-provided"
    }
},
{
    "entityType": "container",
    "entityUrn": "urn:li:container:b275b7c099ce32f3faf1817cb054b100",
    "changeType": "UPSERT",
    "aspectName": "status",
    "aspect": {
        "json": {
            "removed": false
        }
    },
    "systemMetadata": {
        "lastObserved": 1615443388097,
        "runId": "mssql-test",
        "lastRunId": "no-run-id-provided"
    }
},
{
    "entityType": "container",
    "entityUrn": "urn:li:container:b275b7c099ce32f3faf1817cb054b100",
    "changeType": "UPSERT",
    "aspectName": "dataPlatformInstance",
    "aspect": {
        "json": {
            "platform": "urn:li:dataPlatform:mssql"
        }
    },
    "systemMetadata": {
        "lastObserved": 1615443388097,
        "runId": "mssql-test",
        "lastRunId": "no-run-id-provided"
    }
},
{
    "entityType": "container",
    "entityUrn": "urn:li:container:b275b7c099ce32f3faf1817cb054b100",
    "changeType": "UPSERT",
    "aspectName": "subTypes",
    "aspect": {
        "json": {
            "typeNames": [
                "Database"
            ]
        }
    },
    "systemMetadata": {
        "lastObserved": 1615443388097,
        "runId": "mssql-test",
        "lastRunId": "no-run-id-provided"
    }
},
{
    "entityType": "container",
    "entityUrn": "urn:li:container:b275b7c099ce32f3faf1817cb054b100",
    "changeType": "UPSERT",
    "aspectName": "browsePathsV2",
    "aspect": {
        "json": {
            "path": []
        }
    },
    "systemMetadata": {
        "lastObserved": 1615443388097,
        "runId": "mssql-test",
        "lastRunId": "no-run-id-provided"
    }
},
{
    "entityType": "dataFlow",
    "entityUrn": "urn:li:dataFlow:(mssql,Weekly Demo Data Backup,PROD)",
    "changeType": "UPSERT",
    "aspectName": "dataFlowInfo",
    "aspect": {
        "json": {
            "customProperties": {},
            "externalUrl": "",
            "name": "Weekly Demo Data Backup"
        }
    },
    "systemMetadata": {
        "lastObserved": 1615443388097,
        "runId": "mssql-test",
        "lastRunId": "no-run-id-provided"
    }
},
{
    "entityType": "dataFlow",
    "entityUrn": "urn:li:dataFlow:(mssql,Weekly Demo Data Backup,PROD)",
    "changeType": "UPSERT",
    "aspectName": "browsePathsV2",
    "aspect": {
        "json": {
            "path": [
                {
                    "id": "PROD"
                },
                {
                    "id": ""
                },
                {
                    "id": "demodata"
                }
            ]
        }
    },
    "systemMetadata": {
        "lastObserved": 1615443388097,
        "runId": "mssql-test",
        "lastRunId": "no-run-id-provided"
    }
},
{
    "entityType": "dataJob",
    "entityUrn": "urn:li:dataJob:(urn:li:dataFlow:(mssql,Weekly Demo Data Backup,PROD),Weekly Demo Data Backup)",
    "changeType": "UPSERT",
    "aspectName": "dataJobInfo",
    "aspect": {
        "json": {
            "customProperties": {
<<<<<<< HEAD
                "job_id": "785bc2c4-1030-42fd-96c5-fc6935f70db6",
                "job_name": "Weekly Demo Data Backup",
                "description": "No description available.",
                "date_created": "2024-09-02 13:35:11.490000",
                "date_modified": "2024-09-02 13:35:11.673000",
=======
                "job_id": "a7684ed9-7d4c-46f2-b8bd-1dc5941345d0",
                "job_name": "Weekly Demo Data Backup",
                "description": "No description available.",
                "date_created": "2024-09-03 11:56:19.400000",
                "date_modified": "2024-09-03 11:56:19.580000",
>>>>>>> 2946131c
                "step_id": "1",
                "step_name": "Set database to read only",
                "subsystem": "TSQL",
                "command": "ALTER DATABASE DemoData SET READ_ONLY"
            },
            "externalUrl": "",
            "name": "Weekly Demo Data Backup",
            "type": {
                "string": "MSSQL_JOB_STEP"
            }
        }
    },
    "systemMetadata": {
        "lastObserved": 1615443388097,
        "runId": "mssql-test",
        "lastRunId": "no-run-id-provided"
    }
},
{
    "entityType": "dataJob",
    "entityUrn": "urn:li:dataJob:(urn:li:dataFlow:(mssql,Weekly Demo Data Backup,PROD),Weekly Demo Data Backup)",
    "changeType": "UPSERT",
    "aspectName": "dataJobInputOutput",
    "aspect": {
        "json": {
            "inputDatasets": [],
            "outputDatasets": [],
            "inputDatajobs": []
        }
    },
    "systemMetadata": {
        "lastObserved": 1615443388097,
        "runId": "mssql-test",
        "lastRunId": "no-run-id-provided"
    }
},
{
    "entityType": "dataJob",
    "entityUrn": "urn:li:dataJob:(urn:li:dataFlow:(mssql,Weekly Demo Data Backup,PROD),Weekly Demo Data Backup)",
    "changeType": "UPSERT",
    "aspectName": "browsePathsV2",
    "aspect": {
        "json": {
            "path": [
                {
                    "id": "PROD"
                },
                {
                    "id": ""
                },
                {
                    "id": "demodata"
                },
                {
                    "id": "Weekly Demo Data Backup"
                }
            ]
        }
    },
    "systemMetadata": {
        "lastObserved": 1615443388097,
        "runId": "mssql-test",
        "lastRunId": "no-run-id-provided"
    }
},
{
    "entityType": "container",
    "entityUrn": "urn:li:container:7da983a1581c33cce8a106587b150f02",
    "changeType": "UPSERT",
    "aspectName": "containerProperties",
    "aspect": {
        "json": {
            "customProperties": {
                "platform": "mssql",
                "env": "PROD",
                "database": "DemoData",
                "schema": "db_accessadmin"
            },
            "name": "db_accessadmin"
        }
    },
    "systemMetadata": {
        "lastObserved": 1615443388097,
        "runId": "mssql-test",
        "lastRunId": "no-run-id-provided"
    }
},
{
    "entityType": "container",
    "entityUrn": "urn:li:container:7da983a1581c33cce8a106587b150f02",
    "changeType": "UPSERT",
    "aspectName": "status",
    "aspect": {
        "json": {
            "removed": false
        }
    },
    "systemMetadata": {
        "lastObserved": 1615443388097,
        "runId": "mssql-test",
        "lastRunId": "no-run-id-provided"
    }
},
{
    "entityType": "container",
    "entityUrn": "urn:li:container:7da983a1581c33cce8a106587b150f02",
    "changeType": "UPSERT",
    "aspectName": "dataPlatformInstance",
    "aspect": {
        "json": {
            "platform": "urn:li:dataPlatform:mssql"
        }
    },
    "systemMetadata": {
        "lastObserved": 1615443388097,
        "runId": "mssql-test",
        "lastRunId": "no-run-id-provided"
    }
},
{
    "entityType": "container",
    "entityUrn": "urn:li:container:7da983a1581c33cce8a106587b150f02",
    "changeType": "UPSERT",
    "aspectName": "subTypes",
    "aspect": {
        "json": {
            "typeNames": [
                "Schema"
            ]
        }
    },
    "systemMetadata": {
        "lastObserved": 1615443388097,
        "runId": "mssql-test",
        "lastRunId": "no-run-id-provided"
    }
},
{
    "entityType": "container",
    "entityUrn": "urn:li:container:7da983a1581c33cce8a106587b150f02",
    "changeType": "UPSERT",
    "aspectName": "container",
    "aspect": {
        "json": {
            "container": "urn:li:container:b275b7c099ce32f3faf1817cb054b100"
        }
    },
    "systemMetadata": {
        "lastObserved": 1615443388097,
        "runId": "mssql-test",
        "lastRunId": "no-run-id-provided"
    }
},
{
    "entityType": "container",
    "entityUrn": "urn:li:container:7da983a1581c33cce8a106587b150f02",
    "changeType": "UPSERT",
    "aspectName": "browsePathsV2",
    "aspect": {
        "json": {
            "path": [
                {
                    "id": "urn:li:container:b275b7c099ce32f3faf1817cb054b100",
                    "urn": "urn:li:container:b275b7c099ce32f3faf1817cb054b100"
                }
            ]
        }
    },
    "systemMetadata": {
        "lastObserved": 1615443388097,
        "runId": "mssql-test",
        "lastRunId": "no-run-id-provided"
    }
},
{
    "entityType": "container",
    "entityUrn": "urn:li:container:671f67227a05c22c9fa97c27abc56820",
    "changeType": "UPSERT",
    "aspectName": "containerProperties",
    "aspect": {
        "json": {
            "customProperties": {
                "platform": "mssql",
                "env": "PROD",
                "database": "DemoData",
                "schema": "db_backupoperator"
            },
            "name": "db_backupoperator"
        }
    },
    "systemMetadata": {
        "lastObserved": 1615443388097,
        "runId": "mssql-test",
        "lastRunId": "no-run-id-provided"
    }
},
{
    "entityType": "container",
    "entityUrn": "urn:li:container:671f67227a05c22c9fa97c27abc56820",
    "changeType": "UPSERT",
    "aspectName": "status",
    "aspect": {
        "json": {
            "removed": false
        }
    },
    "systemMetadata": {
        "lastObserved": 1615443388097,
        "runId": "mssql-test",
        "lastRunId": "no-run-id-provided"
    }
},
{
    "entityType": "container",
    "entityUrn": "urn:li:container:671f67227a05c22c9fa97c27abc56820",
    "changeType": "UPSERT",
    "aspectName": "dataPlatformInstance",
    "aspect": {
        "json": {
            "platform": "urn:li:dataPlatform:mssql"
        }
    },
    "systemMetadata": {
        "lastObserved": 1615443388097,
        "runId": "mssql-test",
        "lastRunId": "no-run-id-provided"
    }
},
{
    "entityType": "container",
    "entityUrn": "urn:li:container:671f67227a05c22c9fa97c27abc56820",
    "changeType": "UPSERT",
    "aspectName": "subTypes",
    "aspect": {
        "json": {
            "typeNames": [
                "Schema"
            ]
        }
    },
    "systemMetadata": {
        "lastObserved": 1615443388097,
        "runId": "mssql-test",
        "lastRunId": "no-run-id-provided"
    }
},
{
    "entityType": "container",
    "entityUrn": "urn:li:container:671f67227a05c22c9fa97c27abc56820",
    "changeType": "UPSERT",
    "aspectName": "container",
    "aspect": {
        "json": {
            "container": "urn:li:container:b275b7c099ce32f3faf1817cb054b100"
        }
    },
    "systemMetadata": {
        "lastObserved": 1615443388097,
        "runId": "mssql-test",
        "lastRunId": "no-run-id-provided"
    }
},
{
    "entityType": "container",
    "entityUrn": "urn:li:container:671f67227a05c22c9fa97c27abc56820",
    "changeType": "UPSERT",
    "aspectName": "browsePathsV2",
    "aspect": {
        "json": {
            "path": [
                {
                    "id": "urn:li:container:b275b7c099ce32f3faf1817cb054b100",
                    "urn": "urn:li:container:b275b7c099ce32f3faf1817cb054b100"
                }
            ]
        }
    },
    "systemMetadata": {
        "lastObserved": 1615443388097,
        "runId": "mssql-test",
        "lastRunId": "no-run-id-provided"
    }
},
{
    "entityType": "container",
    "entityUrn": "urn:li:container:830660638ee785d5352ca300835af7ec",
    "changeType": "UPSERT",
    "aspectName": "containerProperties",
    "aspect": {
        "json": {
            "customProperties": {
                "platform": "mssql",
                "env": "PROD",
                "database": "DemoData",
                "schema": "db_datareader"
            },
            "name": "db_datareader"
        }
    },
    "systemMetadata": {
        "lastObserved": 1615443388097,
        "runId": "mssql-test",
        "lastRunId": "no-run-id-provided"
    }
},
{
    "entityType": "container",
    "entityUrn": "urn:li:container:830660638ee785d5352ca300835af7ec",
    "changeType": "UPSERT",
    "aspectName": "status",
    "aspect": {
        "json": {
            "removed": false
        }
    },
    "systemMetadata": {
        "lastObserved": 1615443388097,
        "runId": "mssql-test",
        "lastRunId": "no-run-id-provided"
    }
},
{
    "entityType": "container",
    "entityUrn": "urn:li:container:830660638ee785d5352ca300835af7ec",
    "changeType": "UPSERT",
    "aspectName": "dataPlatformInstance",
    "aspect": {
        "json": {
            "platform": "urn:li:dataPlatform:mssql"
        }
    },
    "systemMetadata": {
        "lastObserved": 1615443388097,
        "runId": "mssql-test",
        "lastRunId": "no-run-id-provided"
    }
},
{
    "entityType": "container",
    "entityUrn": "urn:li:container:830660638ee785d5352ca300835af7ec",
    "changeType": "UPSERT",
    "aspectName": "subTypes",
    "aspect": {
        "json": {
            "typeNames": [
                "Schema"
            ]
        }
    },
    "systemMetadata": {
        "lastObserved": 1615443388097,
        "runId": "mssql-test",
        "lastRunId": "no-run-id-provided"
    }
},
{
    "entityType": "container",
    "entityUrn": "urn:li:container:830660638ee785d5352ca300835af7ec",
    "changeType": "UPSERT",
    "aspectName": "container",
    "aspect": {
        "json": {
            "container": "urn:li:container:b275b7c099ce32f3faf1817cb054b100"
        }
    },
    "systemMetadata": {
        "lastObserved": 1615443388097,
        "runId": "mssql-test",
        "lastRunId": "no-run-id-provided"
    }
},
{
    "entityType": "container",
    "entityUrn": "urn:li:container:830660638ee785d5352ca300835af7ec",
    "changeType": "UPSERT",
    "aspectName": "browsePathsV2",
    "aspect": {
        "json": {
            "path": [
                {
                    "id": "urn:li:container:b275b7c099ce32f3faf1817cb054b100",
                    "urn": "urn:li:container:b275b7c099ce32f3faf1817cb054b100"
                }
            ]
        }
    },
    "systemMetadata": {
        "lastObserved": 1615443388097,
        "runId": "mssql-test",
        "lastRunId": "no-run-id-provided"
    }
},
{
    "entityType": "container",
    "entityUrn": "urn:li:container:e6b69ac2a511e798a89a4186881f70b8",
    "changeType": "UPSERT",
    "aspectName": "containerProperties",
    "aspect": {
        "json": {
            "customProperties": {
                "platform": "mssql",
                "env": "PROD",
                "database": "DemoData",
                "schema": "db_datawriter"
            },
            "name": "db_datawriter"
        }
    },
    "systemMetadata": {
        "lastObserved": 1615443388097,
        "runId": "mssql-test",
        "lastRunId": "no-run-id-provided"
    }
},
{
    "entityType": "container",
    "entityUrn": "urn:li:container:e6b69ac2a511e798a89a4186881f70b8",
    "changeType": "UPSERT",
    "aspectName": "status",
    "aspect": {
        "json": {
            "removed": false
        }
    },
    "systemMetadata": {
        "lastObserved": 1615443388097,
        "runId": "mssql-test",
        "lastRunId": "no-run-id-provided"
    }
},
{
    "entityType": "container",
    "entityUrn": "urn:li:container:e6b69ac2a511e798a89a4186881f70b8",
    "changeType": "UPSERT",
    "aspectName": "dataPlatformInstance",
    "aspect": {
        "json": {
            "platform": "urn:li:dataPlatform:mssql"
        }
    },
    "systemMetadata": {
        "lastObserved": 1615443388097,
        "runId": "mssql-test",
        "lastRunId": "no-run-id-provided"
    }
},
{
    "entityType": "container",
    "entityUrn": "urn:li:container:e6b69ac2a511e798a89a4186881f70b8",
    "changeType": "UPSERT",
    "aspectName": "subTypes",
    "aspect": {
        "json": {
            "typeNames": [
                "Schema"
            ]
        }
    },
    "systemMetadata": {
        "lastObserved": 1615443388097,
        "runId": "mssql-test",
        "lastRunId": "no-run-id-provided"
    }
},
{
    "entityType": "container",
    "entityUrn": "urn:li:container:e6b69ac2a511e798a89a4186881f70b8",
    "changeType": "UPSERT",
    "aspectName": "container",
    "aspect": {
        "json": {
            "container": "urn:li:container:b275b7c099ce32f3faf1817cb054b100"
        }
    },
    "systemMetadata": {
        "lastObserved": 1615443388097,
        "runId": "mssql-test",
        "lastRunId": "no-run-id-provided"
    }
},
{
    "entityType": "container",
    "entityUrn": "urn:li:container:e6b69ac2a511e798a89a4186881f70b8",
    "changeType": "UPSERT",
    "aspectName": "browsePathsV2",
    "aspect": {
        "json": {
            "path": [
                {
                    "id": "urn:li:container:b275b7c099ce32f3faf1817cb054b100",
                    "urn": "urn:li:container:b275b7c099ce32f3faf1817cb054b100"
                }
            ]
        }
    },
    "systemMetadata": {
        "lastObserved": 1615443388097,
        "runId": "mssql-test",
        "lastRunId": "no-run-id-provided"
    }
},
{
    "entityType": "container",
    "entityUrn": "urn:li:container:a5b29b900882d27c0d5fb0d5ccac92a5",
    "changeType": "UPSERT",
    "aspectName": "containerProperties",
    "aspect": {
        "json": {
            "customProperties": {
                "platform": "mssql",
                "env": "PROD",
                "database": "DemoData",
                "schema": "db_ddladmin"
            },
            "name": "db_ddladmin"
        }
    },
    "systemMetadata": {
        "lastObserved": 1615443388097,
        "runId": "mssql-test",
        "lastRunId": "no-run-id-provided"
    }
},
{
    "entityType": "container",
    "entityUrn": "urn:li:container:a5b29b900882d27c0d5fb0d5ccac92a5",
    "changeType": "UPSERT",
    "aspectName": "status",
    "aspect": {
        "json": {
            "removed": false
        }
    },
    "systemMetadata": {
        "lastObserved": 1615443388097,
        "runId": "mssql-test",
        "lastRunId": "no-run-id-provided"
    }
},
{
    "entityType": "container",
    "entityUrn": "urn:li:container:a5b29b900882d27c0d5fb0d5ccac92a5",
    "changeType": "UPSERT",
    "aspectName": "dataPlatformInstance",
    "aspect": {
        "json": {
            "platform": "urn:li:dataPlatform:mssql"
        }
    },
    "systemMetadata": {
        "lastObserved": 1615443388097,
        "runId": "mssql-test",
        "lastRunId": "no-run-id-provided"
    }
},
{
    "entityType": "container",
    "entityUrn": "urn:li:container:a5b29b900882d27c0d5fb0d5ccac92a5",
    "changeType": "UPSERT",
    "aspectName": "subTypes",
    "aspect": {
        "json": {
            "typeNames": [
                "Schema"
            ]
        }
    },
    "systemMetadata": {
        "lastObserved": 1615443388097,
        "runId": "mssql-test",
        "lastRunId": "no-run-id-provided"
    }
},
{
    "entityType": "container",
    "entityUrn": "urn:li:container:a5b29b900882d27c0d5fb0d5ccac92a5",
    "changeType": "UPSERT",
    "aspectName": "container",
    "aspect": {
        "json": {
            "container": "urn:li:container:b275b7c099ce32f3faf1817cb054b100"
        }
    },
    "systemMetadata": {
        "lastObserved": 1615443388097,
        "runId": "mssql-test",
        "lastRunId": "no-run-id-provided"
    }
},
{
    "entityType": "container",
    "entityUrn": "urn:li:container:a5b29b900882d27c0d5fb0d5ccac92a5",
    "changeType": "UPSERT",
    "aspectName": "browsePathsV2",
    "aspect": {
        "json": {
            "path": [
                {
                    "id": "urn:li:container:b275b7c099ce32f3faf1817cb054b100",
                    "urn": "urn:li:container:b275b7c099ce32f3faf1817cb054b100"
                }
            ]
        }
    },
    "systemMetadata": {
        "lastObserved": 1615443388097,
        "runId": "mssql-test",
        "lastRunId": "no-run-id-provided"
    }
},
{
    "entityType": "container",
    "entityUrn": "urn:li:container:b6baf19c5f148fba3d3385151a8c672f",
    "changeType": "UPSERT",
    "aspectName": "containerProperties",
    "aspect": {
        "json": {
            "customProperties": {
                "platform": "mssql",
                "env": "PROD",
                "database": "DemoData",
                "schema": "db_denydatareader"
            },
            "name": "db_denydatareader"
        }
    },
    "systemMetadata": {
        "lastObserved": 1615443388097,
        "runId": "mssql-test",
        "lastRunId": "no-run-id-provided"
    }
},
{
    "entityType": "container",
    "entityUrn": "urn:li:container:b6baf19c5f148fba3d3385151a8c672f",
    "changeType": "UPSERT",
    "aspectName": "status",
    "aspect": {
        "json": {
            "removed": false
        }
    },
    "systemMetadata": {
        "lastObserved": 1615443388097,
        "runId": "mssql-test",
        "lastRunId": "no-run-id-provided"
    }
},
{
    "entityType": "container",
    "entityUrn": "urn:li:container:b6baf19c5f148fba3d3385151a8c672f",
    "changeType": "UPSERT",
    "aspectName": "dataPlatformInstance",
    "aspect": {
        "json": {
            "platform": "urn:li:dataPlatform:mssql"
        }
    },
    "systemMetadata": {
        "lastObserved": 1615443388097,
        "runId": "mssql-test",
        "lastRunId": "no-run-id-provided"
    }
},
{
    "entityType": "container",
    "entityUrn": "urn:li:container:b6baf19c5f148fba3d3385151a8c672f",
    "changeType": "UPSERT",
    "aspectName": "subTypes",
    "aspect": {
        "json": {
            "typeNames": [
                "Schema"
            ]
        }
    },
    "systemMetadata": {
        "lastObserved": 1615443388097,
        "runId": "mssql-test",
        "lastRunId": "no-run-id-provided"
    }
},
{
    "entityType": "container",
    "entityUrn": "urn:li:container:b6baf19c5f148fba3d3385151a8c672f",
    "changeType": "UPSERT",
    "aspectName": "container",
    "aspect": {
        "json": {
            "container": "urn:li:container:b275b7c099ce32f3faf1817cb054b100"
        }
    },
    "systemMetadata": {
        "lastObserved": 1615443388097,
        "runId": "mssql-test",
        "lastRunId": "no-run-id-provided"
    }
},
{
    "entityType": "container",
    "entityUrn": "urn:li:container:b6baf19c5f148fba3d3385151a8c672f",
    "changeType": "UPSERT",
    "aspectName": "browsePathsV2",
    "aspect": {
        "json": {
            "path": [
                {
                    "id": "urn:li:container:b275b7c099ce32f3faf1817cb054b100",
                    "urn": "urn:li:container:b275b7c099ce32f3faf1817cb054b100"
                }
            ]
        }
    },
    "systemMetadata": {
        "lastObserved": 1615443388097,
        "runId": "mssql-test",
        "lastRunId": "no-run-id-provided"
    }
},
{
    "entityType": "container",
    "entityUrn": "urn:li:container:ee19bd6cf8db0a0d086fbe78f7539bf7",
    "changeType": "UPSERT",
    "aspectName": "containerProperties",
    "aspect": {
        "json": {
            "customProperties": {
                "platform": "mssql",
                "env": "PROD",
                "database": "DemoData",
                "schema": "db_denydatawriter"
            },
            "name": "db_denydatawriter"
        }
    },
    "systemMetadata": {
        "lastObserved": 1615443388097,
        "runId": "mssql-test",
        "lastRunId": "no-run-id-provided"
    }
},
{
    "entityType": "container",
    "entityUrn": "urn:li:container:ee19bd6cf8db0a0d086fbe78f7539bf7",
    "changeType": "UPSERT",
    "aspectName": "status",
    "aspect": {
        "json": {
            "removed": false
        }
    },
    "systemMetadata": {
        "lastObserved": 1615443388097,
        "runId": "mssql-test",
        "lastRunId": "no-run-id-provided"
    }
},
{
    "entityType": "container",
    "entityUrn": "urn:li:container:ee19bd6cf8db0a0d086fbe78f7539bf7",
    "changeType": "UPSERT",
    "aspectName": "dataPlatformInstance",
    "aspect": {
        "json": {
            "platform": "urn:li:dataPlatform:mssql"
        }
    },
    "systemMetadata": {
        "lastObserved": 1615443388097,
        "runId": "mssql-test",
        "lastRunId": "no-run-id-provided"
    }
},
{
    "entityType": "container",
    "entityUrn": "urn:li:container:ee19bd6cf8db0a0d086fbe78f7539bf7",
    "changeType": "UPSERT",
    "aspectName": "subTypes",
    "aspect": {
        "json": {
            "typeNames": [
                "Schema"
            ]
        }
    },
    "systemMetadata": {
        "lastObserved": 1615443388097,
        "runId": "mssql-test",
        "lastRunId": "no-run-id-provided"
    }
},
{
    "entityType": "container",
    "entityUrn": "urn:li:container:ee19bd6cf8db0a0d086fbe78f7539bf7",
    "changeType": "UPSERT",
    "aspectName": "container",
    "aspect": {
        "json": {
            "container": "urn:li:container:b275b7c099ce32f3faf1817cb054b100"
        }
    },
    "systemMetadata": {
        "lastObserved": 1615443388097,
        "runId": "mssql-test",
        "lastRunId": "no-run-id-provided"
    }
},
{
    "entityType": "container",
    "entityUrn": "urn:li:container:ee19bd6cf8db0a0d086fbe78f7539bf7",
    "changeType": "UPSERT",
    "aspectName": "browsePathsV2",
    "aspect": {
        "json": {
            "path": [
                {
                    "id": "urn:li:container:b275b7c099ce32f3faf1817cb054b100",
                    "urn": "urn:li:container:b275b7c099ce32f3faf1817cb054b100"
                }
            ]
        }
    },
    "systemMetadata": {
        "lastObserved": 1615443388097,
        "runId": "mssql-test",
        "lastRunId": "no-run-id-provided"
    }
},
{
    "entityType": "container",
    "entityUrn": "urn:li:container:6514a64e5b04f103c9c1dd0ebe3d8b47",
    "changeType": "UPSERT",
    "aspectName": "containerProperties",
    "aspect": {
        "json": {
            "customProperties": {
                "platform": "mssql",
                "env": "PROD",
                "database": "DemoData",
                "schema": "db_owner"
            },
            "name": "db_owner"
        }
    },
    "systemMetadata": {
        "lastObserved": 1615443388097,
        "runId": "mssql-test",
        "lastRunId": "no-run-id-provided"
    }
},
{
    "entityType": "container",
    "entityUrn": "urn:li:container:6514a64e5b04f103c9c1dd0ebe3d8b47",
    "changeType": "UPSERT",
    "aspectName": "status",
    "aspect": {
        "json": {
            "removed": false
        }
    },
    "systemMetadata": {
        "lastObserved": 1615443388097,
        "runId": "mssql-test",
        "lastRunId": "no-run-id-provided"
    }
},
{
    "entityType": "container",
    "entityUrn": "urn:li:container:6514a64e5b04f103c9c1dd0ebe3d8b47",
    "changeType": "UPSERT",
    "aspectName": "dataPlatformInstance",
    "aspect": {
        "json": {
            "platform": "urn:li:dataPlatform:mssql"
        }
    },
    "systemMetadata": {
        "lastObserved": 1615443388097,
        "runId": "mssql-test",
        "lastRunId": "no-run-id-provided"
    }
},
{
    "entityType": "container",
    "entityUrn": "urn:li:container:6514a64e5b04f103c9c1dd0ebe3d8b47",
    "changeType": "UPSERT",
    "aspectName": "subTypes",
    "aspect": {
        "json": {
            "typeNames": [
                "Schema"
            ]
        }
    },
    "systemMetadata": {
        "lastObserved": 1615443388097,
        "runId": "mssql-test",
        "lastRunId": "no-run-id-provided"
    }
},
{
    "entityType": "container",
    "entityUrn": "urn:li:container:6514a64e5b04f103c9c1dd0ebe3d8b47",
    "changeType": "UPSERT",
    "aspectName": "container",
    "aspect": {
        "json": {
            "container": "urn:li:container:b275b7c099ce32f3faf1817cb054b100"
        }
    },
    "systemMetadata": {
        "lastObserved": 1615443388097,
        "runId": "mssql-test",
        "lastRunId": "no-run-id-provided"
    }
},
{
    "entityType": "container",
    "entityUrn": "urn:li:container:6514a64e5b04f103c9c1dd0ebe3d8b47",
    "changeType": "UPSERT",
    "aspectName": "browsePathsV2",
    "aspect": {
        "json": {
            "path": [
                {
                    "id": "urn:li:container:b275b7c099ce32f3faf1817cb054b100",
                    "urn": "urn:li:container:b275b7c099ce32f3faf1817cb054b100"
                }
            ]
        }
    },
    "systemMetadata": {
        "lastObserved": 1615443388097,
        "runId": "mssql-test",
        "lastRunId": "no-run-id-provided"
    }
},
{
    "entityType": "container",
    "entityUrn": "urn:li:container:fd80008628a03642d6e747c460a90619",
    "changeType": "UPSERT",
    "aspectName": "containerProperties",
    "aspect": {
        "json": {
            "customProperties": {
                "platform": "mssql",
                "env": "PROD",
                "database": "DemoData",
                "schema": "db_securityadmin"
            },
            "name": "db_securityadmin"
        }
    },
    "systemMetadata": {
        "lastObserved": 1615443388097,
        "runId": "mssql-test",
        "lastRunId": "no-run-id-provided"
    }
},
{
    "entityType": "container",
    "entityUrn": "urn:li:container:fd80008628a03642d6e747c460a90619",
    "changeType": "UPSERT",
    "aspectName": "status",
    "aspect": {
        "json": {
            "removed": false
        }
    },
    "systemMetadata": {
        "lastObserved": 1615443388097,
        "runId": "mssql-test",
        "lastRunId": "no-run-id-provided"
    }
},
{
    "entityType": "container",
    "entityUrn": "urn:li:container:fd80008628a03642d6e747c460a90619",
    "changeType": "UPSERT",
    "aspectName": "dataPlatformInstance",
    "aspect": {
        "json": {
            "platform": "urn:li:dataPlatform:mssql"
        }
    },
    "systemMetadata": {
        "lastObserved": 1615443388097,
        "runId": "mssql-test",
        "lastRunId": "no-run-id-provided"
    }
},
{
    "entityType": "container",
    "entityUrn": "urn:li:container:fd80008628a03642d6e747c460a90619",
    "changeType": "UPSERT",
    "aspectName": "subTypes",
    "aspect": {
        "json": {
            "typeNames": [
                "Schema"
            ]
        }
    },
    "systemMetadata": {
        "lastObserved": 1615443388097,
        "runId": "mssql-test",
        "lastRunId": "no-run-id-provided"
    }
},
{
    "entityType": "container",
    "entityUrn": "urn:li:container:fd80008628a03642d6e747c460a90619",
    "changeType": "UPSERT",
    "aspectName": "container",
    "aspect": {
        "json": {
            "container": "urn:li:container:b275b7c099ce32f3faf1817cb054b100"
        }
    },
    "systemMetadata": {
        "lastObserved": 1615443388097,
        "runId": "mssql-test",
        "lastRunId": "no-run-id-provided"
    }
},
{
    "entityType": "container",
    "entityUrn": "urn:li:container:fd80008628a03642d6e747c460a90619",
    "changeType": "UPSERT",
    "aspectName": "browsePathsV2",
    "aspect": {
        "json": {
            "path": [
                {
                    "id": "urn:li:container:b275b7c099ce32f3faf1817cb054b100",
                    "urn": "urn:li:container:b275b7c099ce32f3faf1817cb054b100"
                }
            ]
        }
    },
    "systemMetadata": {
        "lastObserved": 1615443388097,
        "runId": "mssql-test",
        "lastRunId": "no-run-id-provided"
    }
},
{
    "entityType": "container",
    "entityUrn": "urn:li:container:61332a50b978d8ca7245ddb34565d7b1",
    "changeType": "UPSERT",
    "aspectName": "containerProperties",
    "aspect": {
        "json": {
            "customProperties": {
                "platform": "mssql",
                "env": "PROD",
                "database": "DemoData",
                "schema": "dbo"
            },
            "name": "dbo"
        }
    },
    "systemMetadata": {
        "lastObserved": 1615443388097,
        "runId": "mssql-test",
        "lastRunId": "no-run-id-provided"
    }
},
{
    "entityType": "container",
    "entityUrn": "urn:li:container:61332a50b978d8ca7245ddb34565d7b1",
    "changeType": "UPSERT",
    "aspectName": "status",
    "aspect": {
        "json": {
            "removed": false
        }
    },
    "systemMetadata": {
        "lastObserved": 1615443388097,
        "runId": "mssql-test",
        "lastRunId": "no-run-id-provided"
    }
},
{
    "entityType": "container",
    "entityUrn": "urn:li:container:61332a50b978d8ca7245ddb34565d7b1",
    "changeType": "UPSERT",
    "aspectName": "dataPlatformInstance",
    "aspect": {
        "json": {
            "platform": "urn:li:dataPlatform:mssql"
        }
    },
    "systemMetadata": {
        "lastObserved": 1615443388097,
        "runId": "mssql-test",
        "lastRunId": "no-run-id-provided"
    }
},
{
    "entityType": "container",
    "entityUrn": "urn:li:container:61332a50b978d8ca7245ddb34565d7b1",
    "changeType": "UPSERT",
    "aspectName": "subTypes",
    "aspect": {
        "json": {
            "typeNames": [
                "Schema"
            ]
        }
    },
    "systemMetadata": {
        "lastObserved": 1615443388097,
        "runId": "mssql-test",
        "lastRunId": "no-run-id-provided"
    }
},
{
    "entityType": "container",
    "entityUrn": "urn:li:container:61332a50b978d8ca7245ddb34565d7b1",
    "changeType": "UPSERT",
    "aspectName": "container",
    "aspect": {
        "json": {
            "container": "urn:li:container:b275b7c099ce32f3faf1817cb054b100"
        }
    },
    "systemMetadata": {
        "lastObserved": 1615443388097,
        "runId": "mssql-test",
        "lastRunId": "no-run-id-provided"
    }
},
{
    "entityType": "container",
    "entityUrn": "urn:li:container:61332a50b978d8ca7245ddb34565d7b1",
    "changeType": "UPSERT",
    "aspectName": "browsePathsV2",
    "aspect": {
        "json": {
            "path": [
                {
                    "id": "urn:li:container:b275b7c099ce32f3faf1817cb054b100",
                    "urn": "urn:li:container:b275b7c099ce32f3faf1817cb054b100"
                }
            ]
        }
    },
    "systemMetadata": {
        "lastObserved": 1615443388097,
        "runId": "mssql-test",
        "lastRunId": "no-run-id-provided"
    }
},
{
    "entityType": "dataset",
    "entityUrn": "urn:li:dataset:(urn:li:dataPlatform:mssql,demodata.dbo.products,PROD)",
    "changeType": "UPSERT",
    "aspectName": "container",
    "aspect": {
        "json": {
            "container": "urn:li:container:61332a50b978d8ca7245ddb34565d7b1"
        }
    },
    "systemMetadata": {
        "lastObserved": 1615443388097,
        "runId": "mssql-test",
        "lastRunId": "no-run-id-provided"
    }
},
{
    "proposedSnapshot": {
        "com.linkedin.pegasus2avro.metadata.snapshot.DatasetSnapshot": {
            "urn": "urn:li:dataset:(urn:li:dataPlatform:mssql,demodata.dbo.products,PROD)",
            "aspects": [
                {
                    "com.linkedin.pegasus2avro.common.Status": {
                        "removed": false
                    }
                },
                {
                    "com.linkedin.pegasus2avro.dataset.DatasetProperties": {
                        "customProperties": {},
                        "name": "Products",
                        "tags": []
                    }
                },
                {
                    "com.linkedin.pegasus2avro.schema.SchemaMetadata": {
                        "schemaName": "demodata.dbo.products",
                        "platform": "urn:li:dataPlatform:mssql",
                        "version": 0,
                        "created": {
                            "time": 0,
                            "actor": "urn:li:corpuser:unknown"
                        },
                        "lastModified": {
                            "time": 0,
                            "actor": "urn:li:corpuser:unknown"
                        },
                        "hash": "",
                        "platformSchema": {
                            "com.linkedin.pegasus2avro.schema.MySqlDDL": {
                                "tableSchema": ""
                            }
                        },
                        "fields": [
                            {
                                "fieldPath": "ID",
                                "nullable": true,
                                "type": {
                                    "type": {
                                        "com.linkedin.pegasus2avro.schema.NumberType": {}
                                    }
                                },
                                "nativeDataType": "INTEGER",
                                "recursive": false,
                                "isPartOfKey": false
                            },
                            {
                                "fieldPath": "ProductName",
                                "nullable": true,
                                "type": {
                                    "type": {
                                        "com.linkedin.pegasus2avro.schema.StringType": {}
                                    }
                                },
                                "nativeDataType": "NVARCHAR(max) COLLATE SQL_Latin1_General_CP1_CI_AS",
                                "recursive": false,
                                "isPartOfKey": false
                            }
                        ]
                    }
                }
            ]
        }
    },
    "systemMetadata": {
        "lastObserved": 1615443388097,
        "runId": "mssql-test",
        "lastRunId": "no-run-id-provided"
    }
},
{
    "entityType": "dataset",
    "entityUrn": "urn:li:dataset:(urn:li:dataPlatform:mssql,demodata.dbo.products,PROD)",
    "changeType": "UPSERT",
    "aspectName": "subTypes",
    "aspect": {
        "json": {
            "typeNames": [
                "Table"
            ]
        }
    },
    "systemMetadata": {
        "lastObserved": 1615443388097,
        "runId": "mssql-test",
        "lastRunId": "no-run-id-provided"
    }
},
{
    "entityType": "dataset",
    "entityUrn": "urn:li:dataset:(urn:li:dataPlatform:mssql,demodata.dbo.products,PROD)",
    "changeType": "UPSERT",
    "aspectName": "browsePathsV2",
    "aspect": {
        "json": {
            "path": [
                {
                    "id": "urn:li:container:b275b7c099ce32f3faf1817cb054b100",
                    "urn": "urn:li:container:b275b7c099ce32f3faf1817cb054b100"
                },
                {
                    "id": "urn:li:container:61332a50b978d8ca7245ddb34565d7b1",
                    "urn": "urn:li:container:61332a50b978d8ca7245ddb34565d7b1"
                }
            ]
        }
    },
    "systemMetadata": {
        "lastObserved": 1615443388097,
        "runId": "mssql-test",
        "lastRunId": "no-run-id-provided"
    }
},
{
    "entityType": "container",
    "entityUrn": "urn:li:container:046d11ae7c0bc9bde45993041ac011c9",
    "changeType": "UPSERT",
    "aspectName": "containerProperties",
    "aspect": {
        "json": {
            "customProperties": {
                "platform": "mssql",
                "env": "PROD",
                "database": "DemoData",
                "schema": "Foo"
            },
            "name": "Foo"
        }
    },
    "systemMetadata": {
        "lastObserved": 1615443388097,
        "runId": "mssql-test",
        "lastRunId": "no-run-id-provided"
    }
},
{
    "entityType": "container",
    "entityUrn": "urn:li:container:046d11ae7c0bc9bde45993041ac011c9",
    "changeType": "UPSERT",
    "aspectName": "status",
    "aspect": {
        "json": {
            "removed": false
        }
    },
    "systemMetadata": {
        "lastObserved": 1615443388097,
        "runId": "mssql-test",
        "lastRunId": "no-run-id-provided"
    }
},
{
    "entityType": "container",
    "entityUrn": "urn:li:container:046d11ae7c0bc9bde45993041ac011c9",
    "changeType": "UPSERT",
    "aspectName": "dataPlatformInstance",
    "aspect": {
        "json": {
            "platform": "urn:li:dataPlatform:mssql"
        }
    },
    "systemMetadata": {
        "lastObserved": 1615443388097,
        "runId": "mssql-test",
        "lastRunId": "no-run-id-provided"
    }
},
{
    "entityType": "container",
    "entityUrn": "urn:li:container:046d11ae7c0bc9bde45993041ac011c9",
    "changeType": "UPSERT",
    "aspectName": "subTypes",
    "aspect": {
        "json": {
            "typeNames": [
                "Schema"
            ]
        }
    },
    "systemMetadata": {
        "lastObserved": 1615443388097,
        "runId": "mssql-test",
        "lastRunId": "no-run-id-provided"
    }
},
{
    "entityType": "container",
    "entityUrn": "urn:li:container:046d11ae7c0bc9bde45993041ac011c9",
    "changeType": "UPSERT",
    "aspectName": "container",
    "aspect": {
        "json": {
            "container": "urn:li:container:b275b7c099ce32f3faf1817cb054b100"
        }
    },
    "systemMetadata": {
        "lastObserved": 1615443388097,
        "runId": "mssql-test",
        "lastRunId": "no-run-id-provided"
    }
},
{
    "entityType": "container",
    "entityUrn": "urn:li:container:046d11ae7c0bc9bde45993041ac011c9",
    "changeType": "UPSERT",
    "aspectName": "browsePathsV2",
    "aspect": {
        "json": {
            "path": [
                {
                    "id": "urn:li:container:b275b7c099ce32f3faf1817cb054b100",
                    "urn": "urn:li:container:b275b7c099ce32f3faf1817cb054b100"
                }
            ]
        }
    },
    "systemMetadata": {
        "lastObserved": 1615443388097,
        "runId": "mssql-test",
        "lastRunId": "no-run-id-provided"
    }
},
{
    "entityType": "dataset",
    "entityUrn": "urn:li:dataset:(urn:li:dataPlatform:mssql,demodata.foo.items,PROD)",
    "changeType": "UPSERT",
    "aspectName": "container",
    "aspect": {
        "json": {
            "container": "urn:li:container:046d11ae7c0bc9bde45993041ac011c9"
        }
    },
    "systemMetadata": {
        "lastObserved": 1615443388097,
        "runId": "mssql-test",
        "lastRunId": "no-run-id-provided"
    }
},
{
    "proposedSnapshot": {
        "com.linkedin.pegasus2avro.metadata.snapshot.DatasetSnapshot": {
            "urn": "urn:li:dataset:(urn:li:dataPlatform:mssql,demodata.foo.items,PROD)",
            "aspects": [
                {
                    "com.linkedin.pegasus2avro.common.Status": {
                        "removed": false
                    }
                },
                {
                    "com.linkedin.pegasus2avro.dataset.DatasetProperties": {
                        "customProperties": {},
                        "name": "Items",
                        "description": "Description for table Items of schema Foo.",
                        "tags": []
                    }
                },
                {
                    "com.linkedin.pegasus2avro.schema.SchemaMetadata": {
                        "schemaName": "demodata.foo.items",
                        "platform": "urn:li:dataPlatform:mssql",
                        "version": 0,
                        "created": {
                            "time": 0,
                            "actor": "urn:li:corpuser:unknown"
                        },
                        "lastModified": {
                            "time": 0,
                            "actor": "urn:li:corpuser:unknown"
                        },
                        "hash": "",
                        "platformSchema": {
                            "com.linkedin.pegasus2avro.schema.MySqlDDL": {
                                "tableSchema": ""
                            }
                        },
                        "fields": [
                            {
                                "fieldPath": "ID",
                                "nullable": true,
                                "type": {
                                    "type": {
                                        "com.linkedin.pegasus2avro.schema.NumberType": {}
                                    }
                                },
                                "nativeDataType": "INTEGER",
                                "recursive": false,
                                "isPartOfKey": false
                            },
                            {
                                "fieldPath": "ItemName",
                                "nullable": true,
                                "type": {
                                    "type": {
                                        "com.linkedin.pegasus2avro.schema.StringType": {}
                                    }
                                },
                                "nativeDataType": "NVARCHAR(max) COLLATE SQL_Latin1_General_CP1_CI_AS",
                                "recursive": false,
                                "isPartOfKey": false
                            }
                        ]
                    }
                }
            ]
        }
    },
    "systemMetadata": {
        "lastObserved": 1615443388097,
        "runId": "mssql-test",
        "lastRunId": "no-run-id-provided"
    }
},
{
    "entityType": "dataset",
    "entityUrn": "urn:li:dataset:(urn:li:dataPlatform:mssql,demodata.foo.items,PROD)",
    "changeType": "UPSERT",
    "aspectName": "subTypes",
    "aspect": {
        "json": {
            "typeNames": [
                "Table"
            ]
        }
    },
    "systemMetadata": {
        "lastObserved": 1615443388097,
        "runId": "mssql-test",
        "lastRunId": "no-run-id-provided"
    }
},
{
    "entityType": "dataset",
    "entityUrn": "urn:li:dataset:(urn:li:dataPlatform:mssql,demodata.foo.items,PROD)",
    "changeType": "UPSERT",
    "aspectName": "browsePathsV2",
    "aspect": {
        "json": {
            "path": [
                {
                    "id": "urn:li:container:b275b7c099ce32f3faf1817cb054b100",
                    "urn": "urn:li:container:b275b7c099ce32f3faf1817cb054b100"
                },
                {
                    "id": "urn:li:container:046d11ae7c0bc9bde45993041ac011c9",
                    "urn": "urn:li:container:046d11ae7c0bc9bde45993041ac011c9"
                }
            ]
        }
    },
    "systemMetadata": {
        "lastObserved": 1615443388097,
        "runId": "mssql-test",
        "lastRunId": "no-run-id-provided"
    }
},
{
    "entityType": "dataset",
    "entityUrn": "urn:li:dataset:(urn:li:dataPlatform:mssql,demodata.foo.persons,PROD)",
    "changeType": "UPSERT",
    "aspectName": "container",
    "aspect": {
        "json": {
            "container": "urn:li:container:046d11ae7c0bc9bde45993041ac011c9"
        }
    },
    "systemMetadata": {
        "lastObserved": 1615443388097,
        "runId": "mssql-test",
        "lastRunId": "no-run-id-provided"
    }
},
{
    "proposedSnapshot": {
        "com.linkedin.pegasus2avro.metadata.snapshot.DatasetSnapshot": {
            "urn": "urn:li:dataset:(urn:li:dataPlatform:mssql,demodata.foo.persons,PROD)",
            "aspects": [
                {
                    "com.linkedin.pegasus2avro.common.Status": {
                        "removed": false
                    }
                },
                {
                    "com.linkedin.pegasus2avro.dataset.DatasetProperties": {
                        "customProperties": {},
                        "name": "Persons",
                        "tags": []
                    }
                },
                {
                    "com.linkedin.pegasus2avro.schema.SchemaMetadata": {
                        "schemaName": "demodata.foo.persons",
                        "platform": "urn:li:dataPlatform:mssql",
                        "version": 0,
                        "created": {
                            "time": 0,
                            "actor": "urn:li:corpuser:unknown"
                        },
                        "lastModified": {
                            "time": 0,
                            "actor": "urn:li:corpuser:unknown"
                        },
                        "hash": "",
                        "platformSchema": {
                            "com.linkedin.pegasus2avro.schema.MySqlDDL": {
                                "tableSchema": ""
                            }
                        },
                        "fields": [
                            {
                                "fieldPath": "ID",
                                "nullable": false,
                                "type": {
                                    "type": {
                                        "com.linkedin.pegasus2avro.schema.NumberType": {}
                                    }
                                },
                                "nativeDataType": "INTEGER",
                                "recursive": false,
                                "isPartOfKey": true
                            },
                            {
                                "fieldPath": "LastName",
                                "nullable": false,
                                "description": "Description for column LastName of table Persons of schema Foo.",
                                "type": {
                                    "type": {
                                        "com.linkedin.pegasus2avro.schema.StringType": {}
                                    }
                                },
                                "nativeDataType": "VARCHAR(255) COLLATE SQL_Latin1_General_CP1_CI_AS",
                                "recursive": false,
                                "isPartOfKey": false
                            },
                            {
                                "fieldPath": "FirstName",
                                "nullable": true,
                                "type": {
                                    "type": {
                                        "com.linkedin.pegasus2avro.schema.StringType": {}
                                    }
                                },
                                "nativeDataType": "VARCHAR(255) COLLATE SQL_Latin1_General_CP1_CI_AS",
                                "recursive": false,
                                "isPartOfKey": false
                            },
                            {
                                "fieldPath": "Age",
                                "nullable": true,
                                "type": {
                                    "type": {
                                        "com.linkedin.pegasus2avro.schema.NumberType": {}
                                    }
                                },
                                "nativeDataType": "INTEGER",
                                "recursive": false,
                                "isPartOfKey": false
                            }
                        ]
                    }
                }
            ]
        }
    },
    "systemMetadata": {
        "lastObserved": 1615443388097,
        "runId": "mssql-test",
        "lastRunId": "no-run-id-provided"
    }
},
{
    "entityType": "dataset",
    "entityUrn": "urn:li:dataset:(urn:li:dataPlatform:mssql,demodata.foo.persons,PROD)",
    "changeType": "UPSERT",
    "aspectName": "subTypes",
    "aspect": {
        "json": {
            "typeNames": [
                "Table"
            ]
        }
    },
    "systemMetadata": {
        "lastObserved": 1615443388097,
        "runId": "mssql-test",
        "lastRunId": "no-run-id-provided"
    }
},
{
    "entityType": "dataset",
    "entityUrn": "urn:li:dataset:(urn:li:dataPlatform:mssql,demodata.foo.persons,PROD)",
    "changeType": "UPSERT",
    "aspectName": "browsePathsV2",
    "aspect": {
        "json": {
            "path": [
                {
                    "id": "urn:li:container:b275b7c099ce32f3faf1817cb054b100",
                    "urn": "urn:li:container:b275b7c099ce32f3faf1817cb054b100"
                },
                {
                    "id": "urn:li:container:046d11ae7c0bc9bde45993041ac011c9",
                    "urn": "urn:li:container:046d11ae7c0bc9bde45993041ac011c9"
                }
            ]
        }
    },
    "systemMetadata": {
        "lastObserved": 1615443388097,
        "runId": "mssql-test",
        "lastRunId": "no-run-id-provided"
    }
},
{
    "entityType": "dataset",
    "entityUrn": "urn:li:dataset:(urn:li:dataPlatform:mssql,demodata.foo.salesreason,PROD)",
    "changeType": "UPSERT",
    "aspectName": "container",
    "aspect": {
        "json": {
            "container": "urn:li:container:046d11ae7c0bc9bde45993041ac011c9"
        }
    },
    "systemMetadata": {
        "lastObserved": 1615443388097,
        "runId": "mssql-test",
        "lastRunId": "no-run-id-provided"
    }
},
{
    "proposedSnapshot": {
        "com.linkedin.pegasus2avro.metadata.snapshot.DatasetSnapshot": {
            "urn": "urn:li:dataset:(urn:li:dataPlatform:mssql,demodata.foo.salesreason,PROD)",
            "aspects": [
                {
                    "com.linkedin.pegasus2avro.common.Status": {
                        "removed": false
                    }
                },
                {
                    "com.linkedin.pegasus2avro.dataset.DatasetProperties": {
                        "customProperties": {},
                        "name": "SalesReason",
                        "tags": []
                    }
                },
                {
                    "com.linkedin.pegasus2avro.schema.SchemaMetadata": {
                        "schemaName": "demodata.foo.salesreason",
                        "platform": "urn:li:dataPlatform:mssql",
                        "version": 0,
                        "created": {
                            "time": 0,
                            "actor": "urn:li:corpuser:unknown"
                        },
                        "lastModified": {
                            "time": 0,
                            "actor": "urn:li:corpuser:unknown"
                        },
                        "hash": "",
                        "platformSchema": {
                            "com.linkedin.pegasus2avro.schema.MySqlDDL": {
                                "tableSchema": ""
                            }
                        },
                        "fields": [
                            {
                                "fieldPath": "TempID",
                                "nullable": false,
                                "type": {
                                    "type": {
                                        "com.linkedin.pegasus2avro.schema.NumberType": {}
                                    }
                                },
                                "nativeDataType": "INTEGER",
                                "recursive": false,
                                "isPartOfKey": true
                            },
                            {
                                "fieldPath": "SomeId",
                                "nullable": false,
                                "type": {
                                    "type": {
                                        "com.linkedin.pegasus2avro.schema.StringType": {}
                                    }
                                },
                                "nativeDataType": "UNIQUEIDENTIFIER",
                                "recursive": false,
                                "isPartOfKey": false
                            },
                            {
                                "fieldPath": "Name",
                                "nullable": true,
                                "type": {
                                    "type": {
                                        "com.linkedin.pegasus2avro.schema.StringType": {}
                                    }
                                },
                                "nativeDataType": "NVARCHAR(50) COLLATE SQL_Latin1_General_CP1_CI_AS",
                                "recursive": false,
                                "isPartOfKey": false
                            }
                        ],
                        "foreignKeys": [
                            {
                                "name": "FK_TempSales_SalesReason",
                                "foreignFields": [
                                    "urn:li:schemaField:(urn:li:dataset:(urn:li:dataPlatform:mssql,demodata.foo.persons,PROD),ID)"
                                ],
                                "sourceFields": [
                                    "urn:li:schemaField:(urn:li:dataset:(urn:li:dataPlatform:mssql,demodata.foo.salesreason,PROD),TempID)"
                                ],
                                "foreignDataset": "urn:li:dataset:(urn:li:dataPlatform:mssql,demodata.foo.persons,PROD)"
                            }
                        ]
                    }
                }
            ]
        }
    },
    "systemMetadata": {
        "lastObserved": 1615443388097,
        "runId": "mssql-test",
        "lastRunId": "no-run-id-provided"
    }
},
{
    "entityType": "dataset",
    "entityUrn": "urn:li:dataset:(urn:li:dataPlatform:mssql,demodata.foo.salesreason,PROD)",
    "changeType": "UPSERT",
    "aspectName": "subTypes",
    "aspect": {
        "json": {
            "typeNames": [
                "Table"
            ]
        }
    },
    "systemMetadata": {
        "lastObserved": 1615443388097,
        "runId": "mssql-test",
        "lastRunId": "no-run-id-provided"
    }
},
{
    "entityType": "dataset",
    "entityUrn": "urn:li:dataset:(urn:li:dataPlatform:mssql,demodata.foo.salesreason,PROD)",
    "changeType": "UPSERT",
    "aspectName": "browsePathsV2",
    "aspect": {
        "json": {
            "path": [
                {
                    "id": "urn:li:container:b275b7c099ce32f3faf1817cb054b100",
                    "urn": "urn:li:container:b275b7c099ce32f3faf1817cb054b100"
                },
                {
                    "id": "urn:li:container:046d11ae7c0bc9bde45993041ac011c9",
                    "urn": "urn:li:container:046d11ae7c0bc9bde45993041ac011c9"
                }
            ]
        }
    },
    "systemMetadata": {
        "lastObserved": 1615443388097,
        "runId": "mssql-test",
        "lastRunId": "no-run-id-provided"
    }
},
{
    "entityType": "dataFlow",
    "entityUrn": "urn:li:dataFlow:(mssql,DemoData.Foo.stored_procedures,PROD)",
    "changeType": "UPSERT",
    "aspectName": "dataFlowInfo",
    "aspect": {
        "json": {
            "customProperties": {},
            "externalUrl": "",
            "name": "DemoData.Foo.stored_procedures"
        }
    },
    "systemMetadata": {
        "lastObserved": 1615443388097,
        "runId": "mssql-test",
        "lastRunId": "no-run-id-provided"
    }
},
{
    "entityType": "dataFlow",
    "entityUrn": "urn:li:dataFlow:(mssql,demodata.Foo.stored_procedures,PROD)",
    "changeType": "UPSERT",
    "aspectName": "browsePathsV2",
    "aspect": {
        "json": {
            "path": [
                {
                    "id": "PROD"
                },
                {
                    "id": ""
                },
                {
                    "id": "demodata"
                },
                {
                    "id": "Foo"
                }
            ]
        }
    },
    "systemMetadata": {
        "lastObserved": 1615443388097,
        "runId": "mssql-test",
        "lastRunId": "no-run-id-provided"
    }
},
{
    "entityType": "dataJob",
    "entityUrn": "urn:li:dataJob:(urn:li:dataFlow:(mssql,DemoData.Foo.stored_procedures,PROD),Proc.With.SpecialChar)",
    "changeType": "UPSERT",
    "aspectName": "dataJobInfo",
    "aspect": {
        "json": {
            "customProperties": {
                "procedure_depends_on": "{}",
                "depending_on_procedure": "{}",
                "code": "CREATE PROCEDURE [Foo].[Proc.With.SpecialChar] @ID INT\nAS\n    SELECT @ID AS ThatDB;\n",
                "input parameters": "['@ID']",
                "parameter @ID": "{'type': 'int'}",
<<<<<<< HEAD
                "date_created": "2024-09-02 13:35:11.403000",
                "date_modified": "2024-09-02 13:35:11.403000"
=======
                "date_created": "2024-09-03 11:56:19.310000",
                "date_modified": "2024-09-03 11:56:19.310000"
>>>>>>> 2946131c
            },
            "externalUrl": "",
            "name": "DemoData.Foo.Proc.With.SpecialChar",
            "type": {
                "string": "MSSQL_STORED_PROCEDURE"
            }
        }
    },
    "systemMetadata": {
        "lastObserved": 1615443388097,
        "runId": "mssql-test",
        "lastRunId": "no-run-id-provided"
    }
},
{
    "entityType": "dataJob",
    "entityUrn": "urn:li:dataJob:(urn:li:dataFlow:(mssql,DemoData.Foo.stored_procedures,PROD),Proc.With.SpecialChar)",
    "changeType": "UPSERT",
    "aspectName": "dataJobInputOutput",
    "aspect": {
        "json": {
            "inputDatasets": [],
            "outputDatasets": [],
            "inputDatajobs": []
        }
    },
    "systemMetadata": {
        "lastObserved": 1615443388097,
        "runId": "mssql-test",
        "lastRunId": "no-run-id-provided"
    }
},
{
    "entityType": "dataJob",
    "entityUrn": "urn:li:dataJob:(urn:li:dataFlow:(mssql,demodata.Foo.stored_procedures,PROD),Proc.With.SpecialChar)",
    "changeType": "UPSERT",
    "aspectName": "browsePathsV2",
    "aspect": {
        "json": {
            "path": [
                {
                    "id": "PROD"
                },
                {
                    "id": ""
                },
                {
                    "id": "demodata"
                },
                {
                    "id": "Foo"
                },
                {
                    "id": "demodata.Foo.stored_procedures"
                }
            ]
        }
    },
    "systemMetadata": {
        "lastObserved": 1615443388097,
        "runId": "mssql-test",
        "lastRunId": "no-run-id-provided"
    }
},
{
    "entityType": "container",
    "entityUrn": "urn:li:container:250ce23f940485303fa5e5d4f5194975",
    "changeType": "UPSERT",
    "aspectName": "containerProperties",
    "aspect": {
        "json": {
            "customProperties": {
                "platform": "mssql",
                "env": "PROD",
                "database": "DemoData",
                "schema": "guest"
            },
            "name": "guest"
        }
    },
    "systemMetadata": {
        "lastObserved": 1615443388097,
        "runId": "mssql-test",
        "lastRunId": "no-run-id-provided"
    }
},
{
    "entityType": "container",
    "entityUrn": "urn:li:container:250ce23f940485303fa5e5d4f5194975",
    "changeType": "UPSERT",
    "aspectName": "status",
    "aspect": {
        "json": {
            "removed": false
        }
    },
    "systemMetadata": {
        "lastObserved": 1615443388097,
        "runId": "mssql-test",
        "lastRunId": "no-run-id-provided"
    }
},
{
    "entityType": "container",
    "entityUrn": "urn:li:container:250ce23f940485303fa5e5d4f5194975",
    "changeType": "UPSERT",
    "aspectName": "dataPlatformInstance",
    "aspect": {
        "json": {
            "platform": "urn:li:dataPlatform:mssql"
        }
    },
    "systemMetadata": {
        "lastObserved": 1615443388097,
        "runId": "mssql-test",
        "lastRunId": "no-run-id-provided"
    }
},
{
    "entityType": "container",
    "entityUrn": "urn:li:container:250ce23f940485303fa5e5d4f5194975",
    "changeType": "UPSERT",
    "aspectName": "subTypes",
    "aspect": {
        "json": {
            "typeNames": [
                "Schema"
            ]
        }
    },
    "systemMetadata": {
        "lastObserved": 1615443388097,
        "runId": "mssql-test",
        "lastRunId": "no-run-id-provided"
    }
},
{
    "entityType": "container",
    "entityUrn": "urn:li:container:250ce23f940485303fa5e5d4f5194975",
    "changeType": "UPSERT",
    "aspectName": "container",
    "aspect": {
        "json": {
            "container": "urn:li:container:b275b7c099ce32f3faf1817cb054b100"
        }
    },
    "systemMetadata": {
        "lastObserved": 1615443388097,
        "runId": "mssql-test",
        "lastRunId": "no-run-id-provided"
    }
},
{
    "entityType": "container",
    "entityUrn": "urn:li:container:250ce23f940485303fa5e5d4f5194975",
    "changeType": "UPSERT",
    "aspectName": "browsePathsV2",
    "aspect": {
        "json": {
            "path": [
                {
                    "id": "urn:li:container:b275b7c099ce32f3faf1817cb054b100",
                    "urn": "urn:li:container:b275b7c099ce32f3faf1817cb054b100"
                }
            ]
        }
    },
    "systemMetadata": {
        "lastObserved": 1615443388097,
        "runId": "mssql-test",
        "lastRunId": "no-run-id-provided"
    }
},
{
    "entityType": "container",
    "entityUrn": "urn:li:container:f84e3b6c61876e1625f9112cbc0e988f",
    "changeType": "UPSERT",
    "aspectName": "containerProperties",
    "aspect": {
        "json": {
            "customProperties": {
                "platform": "mssql",
                "env": "PROD",
                "database": "DemoData",
                "schema": "INFORMATION_SCHEMA"
            },
            "name": "INFORMATION_SCHEMA"
        }
    },
    "systemMetadata": {
        "lastObserved": 1615443388097,
        "runId": "mssql-test",
        "lastRunId": "no-run-id-provided"
    }
},
{
    "entityType": "container",
    "entityUrn": "urn:li:container:f84e3b6c61876e1625f9112cbc0e988f",
    "changeType": "UPSERT",
    "aspectName": "status",
    "aspect": {
        "json": {
            "removed": false
        }
    },
    "systemMetadata": {
        "lastObserved": 1615443388097,
        "runId": "mssql-test",
        "lastRunId": "no-run-id-provided"
    }
},
{
    "entityType": "container",
    "entityUrn": "urn:li:container:f84e3b6c61876e1625f9112cbc0e988f",
    "changeType": "UPSERT",
    "aspectName": "dataPlatformInstance",
    "aspect": {
        "json": {
            "platform": "urn:li:dataPlatform:mssql"
        }
    },
    "systemMetadata": {
        "lastObserved": 1615443388097,
        "runId": "mssql-test",
        "lastRunId": "no-run-id-provided"
    }
},
{
    "entityType": "container",
    "entityUrn": "urn:li:container:f84e3b6c61876e1625f9112cbc0e988f",
    "changeType": "UPSERT",
    "aspectName": "subTypes",
    "aspect": {
        "json": {
            "typeNames": [
                "Schema"
            ]
        }
    },
    "systemMetadata": {
        "lastObserved": 1615443388097,
        "runId": "mssql-test",
        "lastRunId": "no-run-id-provided"
    }
},
{
    "entityType": "container",
    "entityUrn": "urn:li:container:f84e3b6c61876e1625f9112cbc0e988f",
    "changeType": "UPSERT",
    "aspectName": "container",
    "aspect": {
        "json": {
            "container": "urn:li:container:b275b7c099ce32f3faf1817cb054b100"
        }
    },
    "systemMetadata": {
        "lastObserved": 1615443388097,
        "runId": "mssql-test",
        "lastRunId": "no-run-id-provided"
    }
},
{
    "entityType": "container",
    "entityUrn": "urn:li:container:f84e3b6c61876e1625f9112cbc0e988f",
    "changeType": "UPSERT",
    "aspectName": "browsePathsV2",
    "aspect": {
        "json": {
            "path": [
                {
                    "id": "urn:li:container:b275b7c099ce32f3faf1817cb054b100",
                    "urn": "urn:li:container:b275b7c099ce32f3faf1817cb054b100"
                }
            ]
        }
    },
    "systemMetadata": {
        "lastObserved": 1615443388097,
        "runId": "mssql-test",
        "lastRunId": "no-run-id-provided"
    }
},
{
    "entityType": "container",
    "entityUrn": "urn:li:container:d730a6ecf30bbb41cac5df5c0014168d",
    "changeType": "UPSERT",
    "aspectName": "containerProperties",
    "aspect": {
        "json": {
            "customProperties": {
                "platform": "mssql",
                "env": "PROD",
                "database": "DemoData",
                "schema": "sys"
            },
            "name": "sys"
        }
    },
    "systemMetadata": {
        "lastObserved": 1615443388097,
        "runId": "mssql-test",
        "lastRunId": "no-run-id-provided"
    }
},
{
    "entityType": "container",
    "entityUrn": "urn:li:container:d730a6ecf30bbb41cac5df5c0014168d",
    "changeType": "UPSERT",
    "aspectName": "status",
    "aspect": {
        "json": {
            "removed": false
        }
    },
    "systemMetadata": {
        "lastObserved": 1615443388097,
        "runId": "mssql-test",
        "lastRunId": "no-run-id-provided"
    }
},
{
    "entityType": "container",
    "entityUrn": "urn:li:container:d730a6ecf30bbb41cac5df5c0014168d",
    "changeType": "UPSERT",
    "aspectName": "dataPlatformInstance",
    "aspect": {
        "json": {
            "platform": "urn:li:dataPlatform:mssql"
        }
    },
    "systemMetadata": {
        "lastObserved": 1615443388097,
        "runId": "mssql-test",
        "lastRunId": "no-run-id-provided"
    }
},
{
    "entityType": "container",
    "entityUrn": "urn:li:container:d730a6ecf30bbb41cac5df5c0014168d",
    "changeType": "UPSERT",
    "aspectName": "subTypes",
    "aspect": {
        "json": {
            "typeNames": [
                "Schema"
            ]
        }
    },
    "systemMetadata": {
        "lastObserved": 1615443388097,
        "runId": "mssql-test",
        "lastRunId": "no-run-id-provided"
    }
},
{
    "entityType": "container",
    "entityUrn": "urn:li:container:d730a6ecf30bbb41cac5df5c0014168d",
    "changeType": "UPSERT",
    "aspectName": "container",
    "aspect": {
        "json": {
            "container": "urn:li:container:b275b7c099ce32f3faf1817cb054b100"
        }
    },
    "systemMetadata": {
        "lastObserved": 1615443388097,
        "runId": "mssql-test",
        "lastRunId": "no-run-id-provided"
    }
},
{
    "entityType": "container",
    "entityUrn": "urn:li:container:d730a6ecf30bbb41cac5df5c0014168d",
    "changeType": "UPSERT",
    "aspectName": "browsePathsV2",
    "aspect": {
        "json": {
            "path": [
                {
                    "id": "urn:li:container:b275b7c099ce32f3faf1817cb054b100",
                    "urn": "urn:li:container:b275b7c099ce32f3faf1817cb054b100"
                }
            ]
        }
    },
    "systemMetadata": {
        "lastObserved": 1615443388097,
        "runId": "mssql-test",
        "lastRunId": "no-run-id-provided"
    }
},
{
    "entityType": "dataFlow",
    "entityUrn": "urn:li:dataFlow:(mssql,DemoData.Foo.stored_procedures,PROD)",
    "changeType": "UPSERT",
    "aspectName": "status",
    "aspect": {
        "json": {
            "removed": false
        }
    },
    "systemMetadata": {
        "lastObserved": 1615443388097,
        "runId": "mssql-test",
        "lastRunId": "no-run-id-provided"
    }
},
{
    "entityType": "dataFlow",
    "entityUrn": "urn:li:dataFlow:(mssql,Weekly Demo Data Backup,PROD)",
    "changeType": "UPSERT",
    "aspectName": "status",
    "aspect": {
        "json": {
            "removed": false
        }
    },
    "systemMetadata": {
        "lastObserved": 1615443388097,
        "runId": "mssql-test",
        "lastRunId": "no-run-id-provided"
    }
},
{
    "entityType": "dataJob",
    "entityUrn": "urn:li:dataJob:(urn:li:dataFlow:(mssql,DemoData.Foo.stored_procedures,PROD),Proc.With.SpecialChar)",
    "changeType": "UPSERT",
    "aspectName": "status",
    "aspect": {
        "json": {
            "removed": false
        }
    },
    "systemMetadata": {
        "lastObserved": 1615443388097,
        "runId": "mssql-test",
        "lastRunId": "no-run-id-provided"
    }
},
{
    "entityType": "dataJob",
    "entityUrn": "urn:li:dataJob:(urn:li:dataFlow:(mssql,Weekly Demo Data Backup,PROD),Weekly Demo Data Backup)",
    "changeType": "UPSERT",
    "aspectName": "status",
    "aspect": {
        "json": {
            "removed": false
        }
    },
    "systemMetadata": {
        "lastObserved": 1615443388097,
        "runId": "mssql-test",
        "lastRunId": "no-run-id-provided"
    }
}
]<|MERGE_RESOLUTION|>--- conflicted
+++ resolved
@@ -119,7 +119,7 @@
                     "id": ""
                 },
                 {
-                    "id": "demodata"
+                    "id": "DemoData"
                 }
             ]
         }
@@ -138,19 +138,11 @@
     "aspect": {
         "json": {
             "customProperties": {
-<<<<<<< HEAD
-                "job_id": "785bc2c4-1030-42fd-96c5-fc6935f70db6",
+                "job_id": "181e8184-0242-4a6c-8410-2d17b37b7e81",
                 "job_name": "Weekly Demo Data Backup",
                 "description": "No description available.",
-                "date_created": "2024-09-02 13:35:11.490000",
-                "date_modified": "2024-09-02 13:35:11.673000",
-=======
-                "job_id": "a7684ed9-7d4c-46f2-b8bd-1dc5941345d0",
-                "job_name": "Weekly Demo Data Backup",
-                "description": "No description available.",
-                "date_created": "2024-09-03 11:56:19.400000",
-                "date_modified": "2024-09-03 11:56:19.580000",
->>>>>>> 2946131c
+                "date_created": "2024-09-04 09:15:49.913000",
+                "date_modified": "2024-09-04 09:15:50.100000",
                 "step_id": "1",
                 "step_name": "Set database to read only",
                 "subsystem": "TSQL",
@@ -202,7 +194,7 @@
                     "id": ""
                 },
                 {
-                    "id": "demodata"
+                    "id": "DemoData"
                 },
                 {
                     "id": "Weekly Demo Data Backup"
@@ -2013,7 +2005,7 @@
 },
 {
     "entityType": "dataFlow",
-    "entityUrn": "urn:li:dataFlow:(mssql,demodata.Foo.stored_procedures,PROD)",
+    "entityUrn": "urn:li:dataFlow:(mssql,DemoData.Foo.stored_procedures,PROD)",
     "changeType": "UPSERT",
     "aspectName": "browsePathsV2",
     "aspect": {
@@ -2026,7 +2018,7 @@
                     "id": ""
                 },
                 {
-                    "id": "demodata"
+                    "id": "DemoData"
                 },
                 {
                     "id": "Foo"
@@ -2053,13 +2045,8 @@
                 "code": "CREATE PROCEDURE [Foo].[Proc.With.SpecialChar] @ID INT\nAS\n    SELECT @ID AS ThatDB;\n",
                 "input parameters": "['@ID']",
                 "parameter @ID": "{'type': 'int'}",
-<<<<<<< HEAD
-                "date_created": "2024-09-02 13:35:11.403000",
-                "date_modified": "2024-09-02 13:35:11.403000"
-=======
-                "date_created": "2024-09-03 11:56:19.310000",
-                "date_modified": "2024-09-03 11:56:19.310000"
->>>>>>> 2946131c
+                "date_created": "2024-09-04 09:15:49.830000",
+                "date_modified": "2024-09-04 09:15:49.830000"
             },
             "externalUrl": "",
             "name": "DemoData.Foo.Proc.With.SpecialChar",
@@ -2094,7 +2081,7 @@
 },
 {
     "entityType": "dataJob",
-    "entityUrn": "urn:li:dataJob:(urn:li:dataFlow:(mssql,demodata.Foo.stored_procedures,PROD),Proc.With.SpecialChar)",
+    "entityUrn": "urn:li:dataJob:(urn:li:dataFlow:(mssql,DemoData.Foo.stored_procedures,PROD),Proc.With.SpecialChar)",
     "changeType": "UPSERT",
     "aspectName": "browsePathsV2",
     "aspect": {
@@ -2107,13 +2094,13 @@
                     "id": ""
                 },
                 {
-                    "id": "demodata"
+                    "id": "DemoData"
                 },
                 {
                     "id": "Foo"
                 },
                 {
-                    "id": "demodata.Foo.stored_procedures"
+                    "id": "DemoData.Foo.stored_procedures"
                 }
             ]
         }
